--- conflicted
+++ resolved
@@ -110,22 +110,9 @@
         metadata,
     )
 
-<<<<<<< HEAD
 def wrapper(message: dict = {}):
-    # CONNECTOR_TYPE_SAMPLE_CONNECTION_IDS = {
-    #     'aws': 35,
-    #     'github': 26,
-    # }
-    # connection_id = CONNECTOR_TYPE_SAMPLE_CONNECTION_IDS['aws']
-    # connection_id = CONNECTOR_TYPE_SAMPLE_CONNECTION_IDS['github']
     connection_id = message.get("CONNECTION_ID") or os.environ.get("CONNECTION_ID")
     check_ids_str = message.get("CHECK_IDS") or os.environ.get("CHECK_IDS")
-=======
-
-if __name__ == "__main__":
-    connection_id = os.environ.get("CONNECTION_ID")
-    check_ids_str = os.environ.get("CHECK_IDS")
->>>>>>> 81ba4d73
     check_ids = check_ids_str.split(",") if check_ids_str else list()
     if not connection_id and not check_ids:
         return
