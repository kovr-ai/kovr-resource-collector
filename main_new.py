from ast import List
import os
import time
import math
from con_mon.compliance.data_loader import ChecksLoader, ConnectionLoader
from con_mon.compliance.models import Connection
from con_mon.utils.services import AsyncTaskService, ResourceCollectionService, ConMonResultService
from con_mon.utils import helpers

def insert_in_batch(
    batch_executed_check_results,
    customer_id,
    connection_id
):
    start_time = time.time()
    total_result_count_batch = ConMonResultService.insert_in_db(
        executed_check_results=batch_executed_check_results,
        customer_id=customer_id,
        connection_id=connection_id
    )
    finish_time = time.time() - start_time

    print(f"   • Customer ID: {customer_id}")
    print(f"   • Connection ID: {connection_id}")
    print(f"   • Batch Checks executed: {len(batch_executed_check_results)}")
    print(f"   • Batch Results Inserted: {total_result_count_batch}")
    print(f"   • Time Taken for Insert: {finish_time}")
    return total_result_count_batch


def main(
    connection_id: int,
    connector_type: str,
    credentials: dict,
    customer_id: str,
    check_ids: list[int] | None = None,
    metadata: dict | None = None,
):
    # Use ResourceCollectionService for connector access
    service = ResourceCollectionService(connector_type)
    info_data, resource_collection = service.get_resource_collection(credentials)

    print(f"✅ Retrieved {len(resource_collection.resources)} {connector_type} resources")

    # Load checks using con_mon ChecksLoader
    checks_loader = ChecksLoader()
    if check_ids:
        checks = checks_loader.load_by_ids(check_ids)
    else:
        checks = checks_loader.load_all()

    print(f"✅ Loaded {len(checks)} checks from database")

    connection_loader = ConnectionLoader()
    connection_loader.update_connection_data(
        connection_id, info_data
    )
    # Execute checks and collect results
    filtered_checks = ChecksLoader.filter_by_resource_model(
        checks,
        resource_collection.resource_models
    )
    executed_check_results = []
    batch_executed_check_results = []
    batch_sleep_counter = 0
    total_result_count = 0
    for check in filtered_checks:
        # Execute the check against all resources
        print(f'check.name: {check.name}')
        check_results = check.evaluate(resource_collection.resources)
        if check_results is not None:
            executed_check_results.append((check, check_results))
            batch_executed_check_results.append((check, check_results))

        batch_sleep_counter += 1
        if batch_sleep_counter % 10 == 0:
            helpers.print_summary(batch_executed_check_results)

            total_result_count_batch = insert_in_batch(
                batch_executed_check_results,
                customer_id,
                connection_id,
            )
            total_result_count += total_result_count_batch
            print("\n**Batch Database Storage:**")
            print(f"   • Batch ID: {math.ceil(batch_sleep_counter / 10)}")

            batch_executed_check_results = []
            time.sleep(.5)
            print('sleeping for 0.5 seconds')

    if batch_executed_check_results:
        insert_in_batch(
            batch_executed_check_results,
            customer_id,
            connection_id,
        )

    # Generate summary using con_mon helpers with Check objects
    print("\n **Database Storage:**")
    print(f"   • Customer ID: {customer_id}")
    print(f"   • Connection ID: {connection_id}")
    print(f"   • Checks executed: {len(executed_check_results)}")
    print(f"   • Results Inserted: {total_result_count}")


def params_from_connection_id(
    connection_id: int,
    check_ids: list[str] | None = None,
):
    """
    Fetch connection parameters from database by connection_id using ConnectionLoader.

    Args:
        connection_id: ID of the connection record in the database
        check_ids: List of check IDs to run (optional)

    Returns:
        Tuple of (connection_id, connector_type, credentials, customer_id, check_ids, metadata)

    Raises:
        ValueError: If connection_id is not found or data is invalid
    """
    print(f"🔍 Fetching connection data for ID: {connection_id}")

    # Use ConnectionLoader to fetch connection data
    connection_loader = ConnectionLoader()

    # Load the specific connection by ID

    connections: List[Connection] = connection_loader.load_by_ids([connection_id])
    if not connections:
        raise ValueError(f"Connection with ID {connection_id} not found")
    connection = connections[0]

    # Validate connection is active
    if connection.sync_status != 'active':
        print(f"Warning: Connection {connection_id} status is '{connection.sync_status}' (not active)")

    # Extract data from Connection object
    customer_id = connection.customer_id
    credentials = connection.credentials  # Already a dict from JSONB
    metadata = connection.metadata or {}  # Default to empty dict if None

    print("✅ Connection data loaded:")
    print(f"   • Customer ID: {customer_id}")
    print(f"   • Status: {connection.sync_status}")
    print(f"   • Credentials: {list(credentials.keys())}")
    print(f"   • Metadata: {list(metadata.keys()) if metadata else 'No metadata'}")

    return (
        connection_id,
        connection.connector_type_str,
        credentials,
        customer_id,
        check_ids,
        metadata,
    )

def wrapper(message: dict = {}):
<<<<<<< HEAD
    try:
        connection_id = message.get("CONNECTION_ID") or os.environ.get("CONNECTION_ID")
        check_ids_str = message.get("CHECK_IDS") or os.environ.get("CHECK_IDS")
        check_ids = check_ids_str.split(",") if check_ids_str else list()
        task_id = message.get("taskId")
        async_task_service = None

        if not connection_id and not check_ids:
            return

        if task_id:
            async_task_service = AsyncTaskService(task_id)
            async_task_service.update_task_status(AsyncTaskService.Status.IN_PROCESS)
    
        main(
            *params_from_connection_id(
                int(connection_id),
                [int(check_id)
                for check_id in check_ids],
            ),
        )
        if async_task_service:
            async_task_service.update_task_status(AsyncTaskService.Status.PROCESSED)
    except Exception as e:
        if async_task_service:
            async_task_service.update_task_status(AsyncTaskService.Status.FAILED)
        raise e
=======
    connection_id = message.get("CONNECTION_ID") or os.environ.get("CONNECTION_ID")
    check_ids_str = message.get("CHECK_IDS") or os.environ.get("CHECK_IDS")
    check_ids = check_ids_str.split(",") if check_ids_str else list()
    if not connection_id and not check_ids:
        return
    main(
        *params_from_connection_id(
            int(connection_id),
            [
                check_id
                for check_id in check_ids
            ],
        ),
    )
>>>>>>> 80c3265d


if __name__ == "__main__":
    wrapper()<|MERGE_RESOLUTION|>--- conflicted
+++ resolved
@@ -158,7 +158,6 @@
     )
 
 def wrapper(message: dict = {}):
-<<<<<<< HEAD
     try:
         connection_id = message.get("CONNECTION_ID") or os.environ.get("CONNECTION_ID")
         check_ids_str = message.get("CHECK_IDS") or os.environ.get("CHECK_IDS")
@@ -176,8 +175,7 @@
         main(
             *params_from_connection_id(
                 int(connection_id),
-                [int(check_id)
-                for check_id in check_ids],
+                check_ids,
             ),
         )
         if async_task_service:
@@ -186,22 +184,6 @@
         if async_task_service:
             async_task_service.update_task_status(AsyncTaskService.Status.FAILED)
         raise e
-=======
-    connection_id = message.get("CONNECTION_ID") or os.environ.get("CONNECTION_ID")
-    check_ids_str = message.get("CHECK_IDS") or os.environ.get("CHECK_IDS")
-    check_ids = check_ids_str.split(",") if check_ids_str else list()
-    if not connection_id and not check_ids:
-        return
-    main(
-        *params_from_connection_id(
-            int(connection_id),
-            [
-                check_id
-                for check_id in check_ids
-            ],
-        ),
-    )
->>>>>>> 80c3265d
 
 
 if __name__ == "__main__":
